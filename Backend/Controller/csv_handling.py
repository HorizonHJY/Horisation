--- conflicted
+++ resolved
@@ -102,18 +102,6 @@
 
 
 #DataFrame Exporting
-<<<<<<< HEAD
-#export as csv
-def export_csv(df: pd.DataFrame, filename: str = 'output.csv') -> None:
-    return df.to_csv(filename, index = False, encoding = 'utf-8')
-
-def export_excel(df: pd.DataFrame, filename: str = 'output.xlsx') -> None:
-    return df.to_excel(filename, index = False, engine = 'openpyxl')
-
-def export_json(df: pd.DataFrame, filename: str = 'output.json') -> None:
-    return df.to_json(filename, orient = 'records', force_ascii = False)
-
-=======
 def export_data(df: pd.DataFrame, filename: str = 'output.csv', file_format: str = None) -> None:
     """
     通用导出函数：支持 CSV, Excel, JSON
@@ -140,5 +128,4 @@
     elif file_format == 'json':
         df.to_json(filename, orient='records', force_ascii=False)
     else:
-        raise ValueError("不支持的文件格式: {}".format(file_format))
->>>>>>> 4ac04cb6
+        raise ValueError("不支持的文件格式: {}".format(file_format))